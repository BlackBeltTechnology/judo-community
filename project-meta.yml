--- conflicted
+++ resolved
@@ -641,10 +641,7 @@
   property: judo-jsl-springboot-archetype-version
   rank: 8
   url: git@github.com:BlackbeltTechnology/judo-jsl-springboot-archetype.git
-<<<<<<< HEAD
   version: 1.0.4.20221125_111331_5b053c87_develop
-=======
-  version: 1.0.4.20221027_092644_762bbd01_develop
   virtual: false
 - branch: develop
   dependencies:
@@ -658,5 +655,4 @@
   rank: 3
   url: git@github.com:BlackbeltTechnology/judo-psm-archetype.git
   version: 1.0.0
->>>>>>> 0663781d
   virtual: false