--- conflicted
+++ resolved
@@ -118,7 +118,7 @@
   url: git@github.com:BlackbeltTechnology/judo-misc-p2.git
   version: 1.0.0
   virtual: false
-- branch: master
+- branch: develop
   github: BlackbeltTechnology/judo-dao-api
   ignored: false
   name: judo-dao-api
@@ -156,7 +156,7 @@
   afterversionchange:
   - mvn install -Dtycho.mode=maven -P update-target-versions -f ./targetdefinition/pom.xml
   - mvn validate -Dtycho.mode=maven -DskipModules -P update-category-versions -f ./pom.xml
-  branch: master
+  branch: develop
   dependencies:
   - epsilon-runtime
   - epsilon-runtime-eclipse
@@ -184,7 +184,7 @@
   afterversionchange:
   - mvn install -Dtycho.mode=maven -P update-target-versions -f ./targetdefinition/pom.xml
   - mvn validate -Dtycho.mode=maven -DskipModules -P update-category-versions -f ./pom.xml
-  branch: master
+  branch: develop
   dependencies:
   - judo-meta-jql
   - judo-meta-measure
@@ -214,7 +214,7 @@
   afterversionchange:
   - mvn install -Dtycho.mode=maven -P update-target-versions -f ./targetdefinition/pom.xml
   - mvn validate -Dtycho.mode=maven -DskipModules -P update-category-versions -f ./pom.xml
-  branch: master
+  branch: develop
   dependencies:
   - judo-meta-asm
   - judo-meta-expression
@@ -244,7 +244,7 @@
   afterversionchange:
   - mvn install -Dtycho.mode=maven -P update-target-versions -f ./targetdefinition/pom.xml
   - mvn validate -Dtycho.mode=maven -DskipModules -P update-category-versions -f ./pom.xml
-  branch: master
+  branch: develop
   dependencies:
   - judo-meta-expression
   - judo-meta-psm
@@ -274,7 +274,7 @@
   afterversionchange:
   - mvn install -Dtycho.mode=maven -P update-target-versions -f ./targetdefinition/pom.xml
   - mvn validate -Dtycho.mode=maven -DskipModules -P update-category-versions -f ./pom.xml
-  branch: master
+  branch: develop
   dependencies:
   - emf-genmodel-generator
   - judo-genmodel-generator
@@ -300,11 +300,7 @@
   afterversionchange:
   - mvn install -Dtycho.mode=maven -P update-target-versions -f ./targetdefinition/pom.xml
   - mvn validate -Dtycho.mode=maven -DskipModules -P update-category-versions -f ./pom.xml
-<<<<<<< HEAD
   branch: feature/JNG-4297_Creating_Judo_test_methodology
-=======
-  branch: master
->>>>>>> 0d2a85d8
   dependencies:
   - emf-genmodel-generator
   - judo-genmodel-generator
@@ -415,7 +411,7 @@
   afterversionchange:
   - mvn install -Dtycho.mode=maven -P update-target-versions -f ./targetdefinition/pom.xml
   - mvn validate -Dtycho.mode=maven -DskipModules -P update-category-versions -f ./pom.xml
-  branch: master
+  branch: develop
   dependencies:
   - epsilon-runtime
   - epsilon-runtime-eclipse
@@ -482,7 +478,7 @@
   url: git@github.com:BlackbeltTechnology/judo-operation-utils.git
   version: 1.1.2
   virtual: false
-- branch: master
+- branch: develop
   dependencies:
   - epsilon-runtime
   - judo-tatami-core
@@ -539,7 +535,7 @@
   url: git@github.com:BlackbeltTechnology/judo-sdk-common.git
   version: 1.0.3
   virtual: false
-- branch: master
+- branch: develop
   dependencies:
   - java-embedded-compiler
   - judo-tatami-core
@@ -567,7 +563,7 @@
   url: git@github.com:BlackbeltTechnology/judo-tatami-base.git
   version: 1.1.5
   virtual: false
-- branch: master
+- branch: develop
   dependencies:
   - epsilon-runtime
   - emf-genmodel-generator
@@ -622,7 +618,7 @@
   url: git@github.com:BlackbeltTechnology/judo-jsl-springboot-parent.git
   version: 1.0.5.20221219_080429_2b02d9a4_develop
   virtual: false
-- branch: master
+- branch: develop
   dependencies:
   - judo-runtime-core
   github: BlackbeltTechnology/judo-jsl-springboot-starter
